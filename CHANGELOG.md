--- conflicted
+++ resolved
@@ -1,10 +1,12 @@
 # CHANGELOG
 
-<<<<<<< HEAD
+
+## UNRELEASED
 
 * Changed internal storage key for partials from 
   `extra_data["template-partials"]` to `extra_data["partials"]` in django 5.1+ to maintain compatibility with Django 6.0's native template support.
-=======
+
+
 ## 25.1 (2025-08-06)
 
 * Improved fetching partial source for debug views.
@@ -16,7 +18,6 @@
 
 * Aligned TemplateProxy render method to Django Template for compatibility with
   django-components.
->>>>>>> fb9dc15b
 
 * Deprecated passing arguments to the `inline` argument of the `partialdef`
   tag. Either use the literal `inline` or nothing.
